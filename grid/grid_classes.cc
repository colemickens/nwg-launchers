--- conflicted
+++ resolved
@@ -88,7 +88,7 @@
 bool MainWindow::on_button_press_event(GdkEventButton *event) {
     (void) event; // suppress warning
 
-    this->quit();
+    this->close();
     return true;
 }
 
@@ -190,7 +190,6 @@
         this -> favs_grid.show();
         this -> separator.show();
     }
-<<<<<<< HEAD
     grid.freeze_child_notify();
     grid.foreach([&grid](auto& child) {
         grid.remove(child);
@@ -199,13 +198,6 @@
     build_grid(grid, *container);
     this -> focus_first_box();
     grid.thaw_child_notify();
-=======
-    // set focus to the first icon search results
-    auto* first = this -> apps_grid.get_child_at(0, 0);
-    if (first) {
-        first -> grab_focus();
-    }
->>>>>>> 40e9234f
 }
 
 void MainWindow::build_grids() {
@@ -242,7 +234,6 @@
     this->description.set_text(text);
 }
 
-<<<<<<< HEAD
 void MainWindow::toggle_pinned(GridBox& box) {
     // pins changed, we'll need to update the cache
     this->pins_changed = true;
@@ -340,38 +331,13 @@
             clicks++;
         } catch(...) {
             clicks = 1;
-=======
-bool GridBox::on_button_press_event(GdkEventButton* event) {
-    std::cout << event -> button << "\n";
-    if (event -> button == 1) {
-        int clicks = 0;
-        try {
-            clicks = cache[exec];
-            clicks++;
-        } catch(...) {
-            clicks = 1;
-        }
-        cache[exec] = clicks;
-        save_json(cache, cache_file);
-        this -> activate();
-
-    } else if (pins && event -> button == 3) {
-        if (pinned) {
-            remove_and_save_pinned(exec);
-        } else {
-            add_and_save_pinned(exec);
->>>>>>> 40e9234f
         }
         cache[exec] = clicks;
         save_json(cache, cache_file);    
 
         this -> activate();
     }
-<<<<<<< HEAD
     return AppBox::on_button_press_event(event);
-=======
-    return false;
->>>>>>> 40e9234f
 }
 
 bool GridBox::on_focus_in_event(GdkEventFocus* event) {
